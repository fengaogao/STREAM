"""Alignment and controllability visualisations for STREAM offline checkpoints."""
from __future__ import annotations

import argparse
import json
from dataclasses import dataclass
from pathlib import Path
from typing import Dict, List, Mapping, Optional, Sequence, Tuple
import matplotlib
matplotlib.use("Agg")
import matplotlib.pyplot as plt
import seaborn as sns
import torch
from tqdm import tqdm

from stream.dataio import ItemVocab, build_dataloader, load_all_splits
from stream.models.bert_stream import BertStreamModel
from stream.models.causal_lm_stream import CausalLMStreamModel
from stream.state_adapter import ItemHead
from stream.subspace import SubspaceResult
from stream.train_offline import (
    extract_targets_from_batch,
    load_item_categories,
    move_batch_to_device,
)
from stream.utils import set_seed

sns.set_context("talk")


@dataclass
class AlignmentResult:
    cos_matrix: torch.Tensor
    row_labels: List[str]
    col_labels: List[str]
    metrics: Dict[str, float]
    counts: Dict[str, int]


@dataclass
class ControlResult:
    alphas: List[float]
    delta_logit_target: List[float]
    delta_logit_other: List[float]
    delta_ndcg_target: List[float]
    delta_ndcg_other: List[float]
    hit_rates: Dict[float, Dict[int, Dict[str, float]]]


# ---------------------------------------------------------------------------
# Artifact loading helpers
# ---------------------------------------------------------------------------


def load_subspace(artifacts_dir: Path, device: torch.device) -> Tuple[SubspaceResult, torch.Tensor]:
    """Load the stored subspace basis from ``artifacts_dir``."""

    subspace_path = artifacts_dir / "subspace_U.pt"
    payload = torch.load(subspace_path, map_location=device)
    basis = payload["basis"].to(device)
    result = SubspaceResult(basis=basis.cpu(), mode=payload.get("mode", "gradcov"), meta=payload.get("meta", {}))
    return result, basis


def load_item_head(artifacts_dir: Path, device: torch.device) -> ItemHead:
    """Load the learned item head weights."""

    head_path = artifacts_dir / "item_head.pt"
    payload = torch.load(head_path, map_location=device)
    rank = int(payload.get("rank"))
    num_items = int(payload.get("num_items"))
    head = ItemHead(rank=rank, num_items=num_items, device=device)
    head.load_state_dict(payload["W"])
    head.eval()
    return head


def load_trained_model(
    artifacts_dir: Path,
    model_type: str,
    item_vocab: ItemVocab,
    device: torch.device,
) -> Tuple[torch.nn.Module, Optional[object]]:
    """Instantiate and load the trained base model."""

    if model_type == "bert":
        model = BertStreamModel(item_vocab, device)
        model_dir = artifacts_dir / "model"
        model.model.from_pretrained(model_dir)  # type: ignore[operator]
        model.model.to(device)
        tokenizer = None
    else:
        model_dir = artifacts_dir / "model"
        tokenizer_dir = artifacts_dir / "tokenizer"
        tokenizer_path = str(tokenizer_dir) if tokenizer_dir.exists() else None
        model = CausalLMStreamModel(
            pretrained_name_or_path=str(model_dir),
            item_vocab=item_vocab,
            device=device,
            tokenizer_name_or_path=tokenizer_path,
        )
        tokenizer = model.tokenizer
    model.eval()
    return model, tokenizer


# ---------------------------------------------------------------------------
# Experiment A: alignment heatmap
# ---------------------------------------------------------------------------


def collect_category_gradients(
    model,
    dataloader,
    category_map: Mapping[int, Sequence[str]],
    model_type: str,
    device: torch.device,
    max_batches: Optional[int] = None,
    min_samples: int = 20,
) -> Tuple[Dict[str, torch.Tensor], Dict[str, float]]:
    """Aggregate whitened category gradients aligned with the training objective."""

    category_sums: Dict[str, torch.Tensor] = {}
    counts: Dict[str, float] = {}
    processed = 0
    feature_dim: Optional[int] = None
    total_sum: Optional[torch.Tensor] = None
    total_sq_sum: Optional[torch.Tensor] = None
    total_count = 0

    for batch in tqdm(dataloader, desc="collect-gradients", leave=False):
        batch_device = move_batch_to_device(batch, device)
        grads = model.stream_positive_gradients(batch_device)
        targets = extract_targets_from_batch(batch_device, model_type)
        if grads is None:
            continue
        grads = grads.detach().to(device)

        if feature_dim is None:
            feature_dim = grads.size(-1)
            total_sum = torch.zeros(feature_dim, device=device)
            total_sq_sum = torch.zeros(feature_dim, device=device)
        assert total_sum is not None and total_sq_sum is not None

        total_sum += grads.sum(dim=0)
        total_sq_sum += (grads * grads).sum(dim=0)
        total_count += grads.size(0)

        for grad, target_idx in zip(grads, targets.tolist()):
            if target_idx < 0:
                continue
            categories = category_map.get(int(target_idx), [])
            if not categories:
                continue
            weight = 1.0 / float(len(categories))
            for category in categories:
                if category not in category_sums:
                    category_sums[category] = torch.zeros_like(grad)
                    counts[category] = 0.0
                category_sums[category] += grad * weight
                counts[category] += weight
        processed += 1
        if max_batches is not None and processed >= max_batches:
            break

    if total_count == 0 or feature_dim is None or total_sum is None or total_sq_sum is None:
        return {}, {}

    # whitening statistics
    global_mean = total_sum / float(total_count)
    global_var = total_sq_sum / float(total_count) - global_mean * global_mean
    global_std = torch.sqrt(torch.clamp(global_var, min=1e-6))

    # build whitened category deltas: E[g|c] - E[g|~c], then / std
    category_deltas: Dict[str, torch.Tensor] = {}
    for category, total in category_sums.items():
        cnt = float(counts[category])
        if cnt < max(min_samples, 1):
            continue
        mean_grad = total / float(cnt)
        rest_cnt = total_count - cnt
        if rest_cnt <= 0:
            continue
        rest_mean = (total_sum - total) / float(rest_cnt)
        delta = mean_grad - rest_mean
        whitened = delta / global_std
        category_deltas[category] = whitened

    filtered_counts = {c: counts[c] for c in category_deltas.keys()}
    return category_deltas, filtered_counts

def compute_alignment(
    basis: torch.Tensor,
    subspace_meta: Mapping[str, object],
    category_vectors: Mapping[str, torch.Tensor],
    category_counts: Mapping[str, int],
) -> AlignmentResult:
    """Project category vectors (whitened deltas) onto the learned basis."""

    directions = [basis[:, i] for i in range(basis.size(1))]
    direction_labels: List[str] = []
    meta_categories = subspace_meta.get("categories") if subspace_meta else None
    if isinstance(meta_categories, list) and meta_categories:
        for idx, entry in enumerate(meta_categories):
            label = str(entry.get("category", f"dir_{idx+1}"))
            direction_labels.append(label)
    else:
        direction_labels = [f"dir_{i+1}" for i in range(len(directions))]

    category_list = direction_labels if direction_labels else sorted(category_vectors.keys())
    category_list = [c for c in category_list if c in category_vectors]
    if not category_list:
        category_list = sorted(category_vectors.keys())

    row_labels = [
        direction_labels[i] if i < len(direction_labels) else f"dir_{i+1}" for i in range(len(directions))
    ]
    cos_matrix = torch.zeros(len(directions), len(category_list))
    for i, direction in enumerate(directions):
        direction = direction / direction.norm().clamp_min(1e-8)
        for j, category in enumerate(category_list):
            vec = category_vectors[category]
            vec = vec / vec.norm().clamp_min(1e-8)
            cos_matrix[i, j] = torch.dot(direction, vec).item()

    # diagnostics
    limit = min(cos_matrix.size(0), cos_matrix.size(1))
    diag = torch.diagonal(cos_matrix[:limit, :limit])
    energy_total = float(torch.sum(cos_matrix ** 2).item())
    energy_diag = float(torch.sum(diag ** 2).item())
    diag_ratio = energy_diag / energy_total if energy_total > 0 else float("nan")
    off_diag = cos_matrix.clone()
    for idx in range(limit):
        off_diag[idx, idx] = 0.0
    max_cross = float(torch.max(off_diag.abs()).item()) if off_diag.numel() else 0.0
    mean_cross = float(off_diag.abs().mean().item()) if off_diag.numel() else 0.0
    mean_diag = float(diag.mean().item()) if diag.numel() else float("nan")
    mean_abs_diag = float(diag.abs().mean().item()) if diag.numel() else float("nan")
    mean_abs_off = float(off_diag.abs().mean().item()) if off_diag.numel() else float("nan")

    metrics = {
        "diag_ratio": diag_ratio,
        "max_cross": max_cross,
        "mean_cross": mean_cross,
        "mean_diag": mean_diag,
        "mean_abs_diag": mean_abs_diag,
        "mean_abs_offdiag": mean_abs_off,
        "num_directions": int(cos_matrix.size(0)),
        "num_categories": int(cos_matrix.size(1)),
    }
    return AlignmentResult(
        cos_matrix=cos_matrix,
        row_labels=row_labels,
        col_labels=category_list,
        metrics=metrics,
        counts={c: int(category_counts.get(c, 0)) for c in category_list},
    )

def plot_alignment_heatmap(result: AlignmentResult, output_path: Path) -> None:
    plt.figure(figsize=(0.8 * len(result.col_labels) + 4, 0.8 * len(result.row_labels) + 4))
    sns.heatmap(
        result.cos_matrix.cpu().numpy(),
        xticklabels=result.col_labels,
        yticklabels=result.row_labels,
        cmap="coolwarm",
        vmin=-1.0,
        vmax=1.0,
        annot=True,
        fmt=".2f",
    )
    plt.title("Experiment A: Direction vs Category Cosine")
    plt.xlabel("Category")
    plt.ylabel("Direction")
    plt.tight_layout()
    plt.savefig(output_path, dpi=300)
    plt.close()


# ---------------------------------------------------------------------------
# Experiment B: controllability curves
# ---------------------------------------------------------------------------


def build_category_lookup(category_map: Mapping[int, Sequence[str]]) -> Dict[int, List[str]]:
    return {int(idx): list(categories) for idx, categories in category_map.items()}


def evaluate_direction_control(
    model,
    item_head: ItemHead,
    direction_index: int,
    alphas: Sequence[float],
    topk: Sequence[int],
    dataloader,
    category_lookup: Mapping[int, Sequence[str]],
    target_category: str,
    model_type: str,
    device: torch.device,
    max_batches: Optional[int] = None,
    direction_meta: Optional[Mapping[str, object]] = None,
) -> ControlResult:
    direction_vec = item_head.W[direction_index].detach().to(device)
    direction_vec = direction_vec.clone()
    target_item_indices = [idx for idx, cats in category_lookup.items() if target_category in cats]
    if target_item_indices:
        mask = torch.zeros(direction_vec.size(0), dtype=torch.bool, device=device)
        valid_indices = [idx for idx in target_item_indices if 0 <= idx < direction_vec.size(0)]
        if valid_indices:
            mask[torch.tensor(valid_indices, dtype=torch.long, device=device)] = True
        if mask.any() and (~mask).any():
<<<<<<< HEAD
            target_vals = direction_vec[mask]
            other_vals = direction_vec[~mask]
            target_median = target_vals.median()
            other_median = other_vals.median()
            center = 0.5 * (target_median + other_median)
            direction_vec = direction_vec - center
            target_span = torch.quantile(target_vals, 0.9) - torch.quantile(target_vals, 0.1)
            other_span = torch.quantile(other_vals, 0.9) - torch.quantile(other_vals, 0.1)
            pooled_span = torch.sqrt(target_span.clamp_min(1e-6) * other_span.clamp_min(1e-6))
            separation = (target_median - other_median).abs().clamp_min(1.0)
            direction_vec = direction_vec / pooled_span.clamp_min(1e-6)
            direction_vec = direction_vec * separation
=======
            target_mean = direction_vec[mask].mean()
            other_mean = direction_vec[~mask].mean()
            scale = (target_mean - other_mean).abs().clamp_min(1e-6)
            direction_vec = (direction_vec - other_mean) / scale
>>>>>>> e3ede4a9
        else:
            direction_vec = direction_vec - direction_vec.mean()
            std = direction_vec.std(unbiased=False).clamp_min(1e-6)
            direction_vec = direction_vec / std
    else:
        direction_vec = direction_vec - direction_vec.mean()
        std = direction_vec.std(unbiased=False).clamp_min(1e-6)
        direction_vec = direction_vec / std
<<<<<<< HEAD

    if direction_meta:
        sensitivity = abs(float(direction_meta.get("sensitivity", 1.0)))
        response_self = abs(float(direction_meta.get("response_self", 1.0)))
        leakage = abs(float(direction_meta.get("mean_cross_response", 0.0)))
        gain = response_self + sensitivity
        if leakage > 0.0:
            gain = gain * (1.0 + min(2.0, response_self / (leakage + 1e-6)))
        direction_vec = direction_vec * float(max(gain, 1.0))
=======
>>>>>>> e3ede4a9
    topk = sorted({int(k) for k in topk})
    alphas = sorted({float(a) for a in alphas})
    if 0.0 not in alphas:
        alphas = [0.0] + alphas
    groups = ("target", "other")
    sums_logit: Dict[float, Dict[str, float]] = {alpha: {g: 0.0 for g in groups} for alpha in alphas}
    sums_ndcg: Dict[float, Dict[str, float]] = {alpha: {g: 0.0 for g in groups} for alpha in alphas}
    hit_sums: Dict[float, Dict[int, Dict[str, float]]] = {
        alpha: {k: {g: 0.0 for g in groups} for k in topk} for alpha in alphas
    }
    counts: Dict[str, int] = {g: 0 for g in groups}
    processed = 0
    for batch in tqdm(dataloader, desc="experiment-b", leave=False):
        batch_device = move_batch_to_device(batch, device)
        with torch.no_grad():
            base_logits = model.stream_base_logits(batch_device)
        targets = extract_targets_from_batch(batch_device, model_type)
        valid_mask = targets >= 0
        if valid_mask.sum().item() == 0:
            processed += 1
            if max_batches is not None and processed >= max_batches:
                break
            continue
        base_logits = base_logits[valid_mask]
        targets = targets[valid_mask].to(device)
        batch_size = targets.size(0)
        batch_indices = torch.arange(batch_size, device=device)
        base_scores = base_logits[batch_indices, targets]
        base_ranks = (base_logits >= base_scores.unsqueeze(1)).sum(dim=1)
        base_ndcg = 1.0 / torch.log2(base_ranks.float() + 1.0)
        category_flags = torch.tensor(
            [target_category in category_lookup.get(int(idx), []) for idx in targets.cpu().tolist()],
            device=device,
            dtype=torch.bool,
        )
        if category_flags.any():
            counts["target"] += int(category_flags.sum().item())
        if (~category_flags).any():
            counts["other"] += int((~category_flags).sum().item())
        direction_targets = direction_vec[targets]
        for alpha in alphas:
            offset = direction_vec * alpha
            perturbed = base_logits + offset
            target_scores = base_scores + alpha * direction_targets
            ranks = (perturbed >= target_scores.unsqueeze(1)).sum(dim=1)
            ndcg = 1.0 / torch.log2(ranks.float() + 1.0)
            delta_ndcg = ndcg - base_ndcg
            delta_logit = alpha * direction_targets
            hits = {k: (ranks <= k) for k in topk}
            for group_name, mask in [("target", category_flags), ("other", ~category_flags)]:
                num = int(mask.sum().item())
                if num == 0:
                    continue
                sums_logit[alpha][group_name] += float(delta_logit[mask].sum().item())
                sums_ndcg[alpha][group_name] += float(delta_ndcg[mask].sum().item())
                for k in topk:
                    hit_sums[alpha][k][group_name] += float(hits[k][mask].float().sum().item())
        processed += 1
        if max_batches is not None and processed >= max_batches:
            break
    if counts["target"] == 0 or counts["other"] == 0:
        raise RuntimeError("Insufficient samples for target or comparison categories.")
    delta_logit_target = [sums_logit[alpha]["target"] / counts["target"] for alpha in alphas]
    delta_logit_other = [sums_logit[alpha]["other"] / counts["other"] for alpha in alphas]
    delta_ndcg_target = [sums_ndcg[alpha]["target"] / counts["target"] for alpha in alphas]
    delta_ndcg_other = [sums_ndcg[alpha]["other"] / counts["other"] for alpha in alphas]
    hit_rates: Dict[float, Dict[int, Dict[str, float]]] = {}
    for alpha in alphas:
        hit_rates[alpha] = {}
        for k in topk:
            hit_rates[alpha][k] = {
                "target": hit_sums[alpha][k]["target"] / counts["target"],
                "other": hit_sums[alpha][k]["other"] / counts["other"],
            }
    return ControlResult(
        alphas=list(alphas),
        delta_logit_target=delta_logit_target,
        delta_logit_other=delta_logit_other,
        delta_ndcg_target=delta_ndcg_target,
        delta_ndcg_other=delta_ndcg_other,
        hit_rates=hit_rates,
    )


def plot_dose_response(result: ControlResult, target_category: str, output_path: Path) -> None:
    plt.figure(figsize=(10, 6))
    ax1 = plt.gca()
    ax1.plot(result.alphas, result.delta_logit_target, marker="o", label=f"{target_category} Δlogit", color="tab:blue")
    ax1.plot(result.alphas, result.delta_logit_other, marker="o", linestyle="--", label="Other Δlogit", color="tab:blue")
    ax1.set_xlabel("Perturbation strength α")
    ax1.set_ylabel("Δlogit", color="tab:blue")
    ax1.tick_params(axis="y", labelcolor="tab:blue")

    ax2 = ax1.twinx()
    ax2.plot(result.alphas, result.delta_ndcg_target, marker="s", label=f"{target_category} ΔNDCG", color="tab:orange")
    ax2.plot(result.alphas, result.delta_ndcg_other, marker="s", linestyle="--", label="Other ΔNDCG", color="tab:orange")
    ax2.set_ylabel("ΔNDCG", color="tab:orange")
    ax2.tick_params(axis="y", labelcolor="tab:orange")

    lines, labels = ax1.get_legend_handles_labels()
    lines2, labels2 = ax2.get_legend_handles_labels()
    ax1.legend(lines + lines2, labels + labels2, loc="upper left")
    plt.title(f"Experiment B: Dose–response for {target_category}")
    plt.tight_layout()
    plt.savefig(output_path, dpi=300)
    plt.close()


def plot_topk_gain(result: ControlResult, target_category: str, topk: Sequence[int], output_path: Path) -> None:
    baseline_alpha = result.alphas[0]
    reference_alpha = result.alphas[-1]
    baseline_hits = result.hit_rates[baseline_alpha]
    reference_hits = result.hit_rates[reference_alpha]
    improvements = [reference_hits[k]["target"] - baseline_hits[k]["target"] for k in topk]
    plt.figure(figsize=(8, 5))
    sns.barplot(x=[str(k) for k in topk], y=improvements, color="tab:green")
    plt.xlabel("Top-K")
    plt.ylabel("Hit-rate uplift")
    plt.title(f"Experiment B: Top-K gain for {target_category} (α={reference_alpha:.2f})")
    plt.axhline(0.0, color="black", linewidth=0.8)
    for idx, val in enumerate(improvements):
        offset = 0.001 if val >= 0 else -0.001
        plt.text(idx, val + offset, f"{val:.3f}", ha="center", va="bottom")
    plt.tight_layout()
    plt.savefig(output_path, dpi=300)
    plt.close()


# ---------------------------------------------------------------------------
# CLI orchestration
# ---------------------------------------------------------------------------


def run_experiments(args: argparse.Namespace) -> None:
    device = torch.device(args.device)
    set_seed(args.seed)
    item_vocab = ItemVocab.from_metadata(args.data_dir)
    category_map, _ = load_item_categories(args.data_dir, item_vocab)
    model, tokenizer = load_trained_model(args.artifacts_dir, args.model_type, item_vocab, device)
    subspace, basis = load_subspace(args.artifacts_dir, device)
    item_head = load_item_head(args.artifacts_dir, device)

    splits = load_all_splits(args.data_dir)
    _, eval_loader = build_dataloader(
        splits["original"],
        model_type=args.model_type,
        batch_size=args.batch_size,
        shuffle=False,
        item_vocab=item_vocab,
        tokenizer=tokenizer,
    )

    output_dir = args.output_dir
    output_dir.mkdir(parents=True, exist_ok=True)

    category_means, counts = collect_category_gradients(
        model,
        eval_loader,
        category_map,
        args.model_type,
        device,
        max_batches=args.alignment_batches,
    )
    if not category_means:
        raise RuntimeError("No category gradients were collected; check data and metadata availability.")

    alignment = compute_alignment(basis, subspace.meta, category_means, counts)

    heatmap_path = output_dir / "experiment_a_heatmap.png"
    plot_alignment_heatmap(alignment, heatmap_path)
    metrics_path = output_dir / "experiment_a_metrics.json"
    summary_a = {
        "metrics": alignment.metrics,
        "category_counts": {cat: alignment.counts.get(cat, 0) for cat in alignment.col_labels},
        "direction_labels": alignment.row_labels,
        "category_labels": alignment.col_labels,
    }
    metrics_path.write_text(json.dumps(summary_a, indent=2), encoding="utf-8")

    direction_labels = alignment.col_labels
    if args.target_category not in direction_labels:
        raise ValueError(
            f"Target category '{args.target_category}' not present in alignment heatmap columns: {direction_labels}"
        )
    direction_index = direction_labels.index(args.target_category)
    topk_values = sorted({int(k) for k in args.topk})
    direction_meta = None
    categories_meta = subspace.meta.get("categories") if isinstance(subspace.meta, dict) else None
    if isinstance(categories_meta, list):
        for entry in categories_meta:
            if isinstance(entry, dict) and entry.get("category") == args.target_category:
                direction_meta = entry
                break

    control = evaluate_direction_control(
        model=model,
        item_head=item_head,
        direction_index=direction_index,
        alphas=args.alphas,
        topk=topk_values,
        dataloader=eval_loader,
        category_lookup=build_category_lookup(category_map),
        target_category=args.target_category,
        model_type=args.model_type,
        device=device,
        max_batches=args.evaluation_batches,
        direction_meta=direction_meta,
    )
    dose_response_path = output_dir / f"experiment_b_dose_response_{args.target_category}.png"
    plot_dose_response(control, args.target_category, dose_response_path)
    topk_path = output_dir / f"experiment_b_topk_gain_{args.target_category}.png"
    plot_topk_gain(control, args.target_category, topk_values, topk_path)
    control_summary = {
        "alphas": control.alphas,
        "delta_logit_target": control.delta_logit_target,
        "delta_logit_other": control.delta_logit_other,
        "delta_ndcg_target": control.delta_ndcg_target,
        "delta_ndcg_other": control.delta_ndcg_other,
        "topk": topk_values,
        "hit_rates": {
            str(alpha): {
                str(k): {group: float(value) for group, value in rates.items()} for k, rates in k_dict.items()
            }
            for alpha, k_dict in control.hit_rates.items()
        },
        "target_category": args.target_category,
        "direction_index": direction_index,
    }
    summary_path = output_dir / f"experiment_b_summary_{args.target_category}.json"
    summary_path.write_text(json.dumps(control_summary, indent=2), encoding="utf-8")


def parse_args(argv: Optional[Sequence[str]] = None) -> argparse.Namespace:
    parser = argparse.ArgumentParser(description="STREAM category-axis probes")
    parser.add_argument("--data_dir", type=Path, default="/home/zj/code/STREAM/ml-10M100K", help="Path to ml-10M100K directory")
    parser.add_argument("--artifacts_dir", type=Path, default="/home/zj/code/STREAM/ml-10M100K/bert", help="Offline training output directory")
    parser.add_argument("--output_dir", type=Path, default="/home/zj/code/STREAM/ml-10M100K/bert", help="Where to store experiment artefacts")
    parser.add_argument("--model_type", choices=["bert", "causal"], default="bert")
    parser.add_argument("--target_category", type=str, default="Action")
    parser.add_argument("--alphas", type=float, nargs="*", default=[0.0, 0.5, 1.0, 1.5, 2.0])
    parser.add_argument("--topk", type=int, nargs="*", default=[5, 10, 20])
    parser.add_argument("--batch_size", type=int, default=64)
    parser.add_argument("--device", type=str, default="cuda" if torch.cuda.is_available() else "cpu")
    parser.add_argument("--seed", type=int, default=17)
    parser.add_argument("--alignment_batches", type=int, default=None, help="Limit batches for Experiment A")
    parser.add_argument("--evaluation_batches", type=int, default=None, help="Limit batches for Experiment B")
    return parser.parse_args(argv)


def main(argv: Optional[Sequence[str]] = None) -> None:
    args = parse_args(argv)
    run_experiments(args)


if __name__ == "__main__":
    main()

<|MERGE_RESOLUTION|>--- conflicted
+++ resolved
@@ -308,7 +308,6 @@
         if valid_indices:
             mask[torch.tensor(valid_indices, dtype=torch.long, device=device)] = True
         if mask.any() and (~mask).any():
-<<<<<<< HEAD
             target_vals = direction_vec[mask]
             other_vals = direction_vec[~mask]
             target_median = target_vals.median()
@@ -321,12 +320,6 @@
             separation = (target_median - other_median).abs().clamp_min(1.0)
             direction_vec = direction_vec / pooled_span.clamp_min(1e-6)
             direction_vec = direction_vec * separation
-=======
-            target_mean = direction_vec[mask].mean()
-            other_mean = direction_vec[~mask].mean()
-            scale = (target_mean - other_mean).abs().clamp_min(1e-6)
-            direction_vec = (direction_vec - other_mean) / scale
->>>>>>> e3ede4a9
         else:
             direction_vec = direction_vec - direction_vec.mean()
             std = direction_vec.std(unbiased=False).clamp_min(1e-6)
@@ -335,8 +328,7 @@
         direction_vec = direction_vec - direction_vec.mean()
         std = direction_vec.std(unbiased=False).clamp_min(1e-6)
         direction_vec = direction_vec / std
-<<<<<<< HEAD
-
+        
     if direction_meta:
         sensitivity = abs(float(direction_meta.get("sensitivity", 1.0)))
         response_self = abs(float(direction_meta.get("response_self", 1.0)))
@@ -345,8 +337,6 @@
         if leakage > 0.0:
             gain = gain * (1.0 + min(2.0, response_self / (leakage + 1e-6)))
         direction_vec = direction_vec * float(max(gain, 1.0))
-=======
->>>>>>> e3ede4a9
     topk = sorted({int(k) for k in topk})
     alphas = sorted({float(a) for a in alphas})
     if 0.0 not in alphas:
