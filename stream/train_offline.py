"""Offline training pipeline for STREAM."""
from __future__ import annotations

import argparse
import json
import pickle
from collections import Counter
from pathlib import Path
from typing import Dict, List, Tuple

import torch
from sklearn.cluster import KMeans
from torch.optim import AdamW
from tqdm import tqdm

from config import StreamConfig
from dataio import ItemVocab, build_dataloader, load_all_splits
from models.causal_lm_stream import CausalLMStreamModel
from models.bert_stream import BertStreamModel
from state_adapter import ItemHead, ItemHeadInit
from subspace import SubspaceResult, compute_subspace
from utils import get_logger, set_seed

LOGGER = get_logger(__name__)


def parse_args() -> argparse.Namespace:
    parser = argparse.ArgumentParser(description="Offline training for STREAM")
    parser.add_argument("--data_dir", type=Path, default="/home/zj/code/STREAM/Yelp")
    parser.add_argument("--out_dir", type=Path, default="/home/zj/code/STREAM/Yelp/bert")
    parser.add_argument("--model_type", choices=["causal", "bert"], default="bert")
    parser.add_argument("--pretrained_name_or_path", type=str, default="/home/zj/model/Llama-2-7b-hf")
    parser.add_argument(
        "--num_category_directions",
        type=int,
        default=0,
        help="Number of category-aligned directions to keep (0 means use all available)",
    )
    parser.add_argument("--router_k", type=int, default=16)
    parser.add_argument("--subspace_mode", choices=["gradcov", "pca"], default="gradcov")
    parser.add_argument("--epochs", type=int, default=10)
    parser.add_argument("--batch_size", type=int, default=64)
    parser.add_argument("--lr", type=float, default=2e-4)
    parser.add_argument("--seed", type=int, default=17)
    parser.add_argument("--device", type=str, default="cuda")
    return parser.parse_args()


def train_epoch(model, dataloader, optimizer, device, model_type: str) -> float:
    model.train()
    total_loss = 0.0
    steps = 0
    for batch in tqdm(dataloader, desc="train", leave=False):
        optimizer.zero_grad()
        if model_type == "causal":
            inputs = {
                "input_ids": batch["input_ids"].to(device),
                "attention_mask": batch["attention_mask"].to(device),
                "labels": batch["labels"].to(device),
            }
            outputs = model.model(**inputs)
        else:
            inputs = {
                "input_ids": batch["input_ids"].to(device),
                "attention_mask": batch["attention_mask"].to(device),
                "labels": batch["labels"].to(device),
            }
            outputs = model.model(**inputs)
        loss = outputs.loss
        loss.backward()
        torch.nn.utils.clip_grad_norm_(model.parameters(), max_norm=1.0)
        optimizer.step()
        total_loss += float(loss.item())
        steps += 1
    return total_loss / max(steps, 1)


def build_router(model, dataloader, router_k: int, device) -> Dict:
    hidden_vectors = []
    for batch in dataloader:
        with torch.no_grad():
            hidden = model.stream_hidden_states({k: v.to(device) if isinstance(v, torch.Tensor) else v for k, v in batch.items()})
        hidden_vectors.append(torch.nn.functional.normalize(hidden, dim=-1).cpu())
        if len(hidden_vectors) * hidden.shape[0] > 5000:
            break
    hidden_cat = torch.cat(hidden_vectors, dim=0)
    if router_k <= 1 or hidden_cat.size(0) < router_k:
        centers = hidden_cat.mean(dim=0, keepdim=True)
    else:
        kmeans = KMeans(n_clusters=router_k, random_state=0, n_init=10)
        kmeans.fit(hidden_cat.numpy())
        centers = torch.from_numpy(kmeans.cluster_centers_)
    return {"centers": centers}


def build_item_name_map(item_vocab: ItemVocab) -> dict[int, str]:
    m: dict[int, str] = {}
    for i in range(item_vocab.num_items):
        meta = item_vocab.meta_of(i) if hasattr(item_vocab, "meta_of") else {}
        name = ""
        if isinstance(meta, dict):
            name = meta.get("title") or meta.get("name") or ""
        m[i] = name
    return m


def load_item_categories(data_dir: Path, item_vocab: ItemVocab) -> Tuple[Dict[int, List[str]], List[str]]:
    item_text_path = data_dir / "item_text.json"
    category_map: Dict[int, List[str]] = {i: [] for i in range(item_vocab.num_items)}
    category_counter: Counter[str] = Counter()
    if not item_text_path.exists():
        LOGGER.warning("Item text metadata not found at %s", item_text_path)
        return category_map, []

    with item_text_path.open("r", encoding="utf-8") as f:
        item_text = json.load(f)

    marker = "Genres:"
    for idx_str, text in item_text.items():
        try:
            item_idx = int(idx_str)
        except ValueError:
            continue
        if item_idx >= item_vocab.num_items:
            continue
        categories: List[str] = []
        if marker in text:
            raw = text.split(marker, 1)[1]
            categories = [c.strip() for c in raw.split(",") if c.strip()]
        category_map[item_idx] = categories
        category_counter.update(categories)

    ordered_categories = [cat for cat, _ in category_counter.most_common()]
    return category_map, ordered_categories


def extract_targets_from_batch(batch: Dict[str, torch.Tensor], model_type: str) -> torch.Tensor:
    if model_type == "causal":
        targets = batch["target_item"]
        if targets.is_cuda:
            targets = targets.detach().cpu()
        return targets.long()

    labels = batch["labels"]
    if labels.is_cuda:
        labels = labels.detach().cpu()
    batch_targets = torch.full((labels.size(0),), -1, dtype=torch.long)
    for idx, row in enumerate(labels):
        positives = row[row >= 0]
        if positives.numel() > 0:
            batch_targets[idx] = int(positives[0].item())
    return batch_targets


def move_batch_to_device(batch: Dict[str, torch.Tensor], device: torch.device) -> Dict[str, torch.Tensor]:
    return {k: v.to(device) if isinstance(v, torch.Tensor) else v for k, v in batch.items()}


def compute_category_semantic_subspace(
    model,
    dataloader,
    category_map: Dict[int, List[str]],
    category_order: List[str],
    max_categories: int,
    device: torch.device,
    model_type: str,
    fallback_mode: str,
    min_samples_per_category: int = 20,
) -> SubspaceResult:
    if not category_order:
        LOGGER.warning("No category metadata detected, falling back to %s", fallback_mode)
        return compute_subspace(model, dataloader, rank=max_categories or 1, mode=fallback_mode, device=device)

    model.eval()
    category_sums: Dict[str, torch.Tensor] = {}
    category_counts: Dict[str, int] = {}
    total_sum: torch.Tensor | None = None
    total_sq_sum: torch.Tensor | None = None
    total_count = 0
    feature_dim: int | None = None

    for batch in tqdm(dataloader, desc="collect-directions", leave=False):
        batch_device = move_batch_to_device(batch, device)
        grads = model.stream_positive_gradients(batch_device)
        targets = extract_targets_from_batch(batch_device, model_type)
        grads = grads.detach()
        if grads.device != device:
            grads = grads.to(device)
        if feature_dim is None:
            feature_dim = grads.size(-1)
            total_sum = torch.zeros(feature_dim, device=device)
            total_sq_sum = torch.zeros(feature_dim, device=device)
        assert total_sum is not None and total_sq_sum is not None

        for grad, target in zip(grads, targets.tolist()):
            total_sum += grad
            total_sq_sum += grad * grad
            total_count += 1
            if target < 0 or target not in category_map:
                continue
            categories = category_map[target]
            if not categories:
                continue
            for category in categories:
                if category not in category_sums:
                    category_sums[category] = torch.zeros_like(grad)
                    category_counts[category] = 0
                category_sums[category] += grad
                category_counts[category] += 1

    if total_count == 0 or feature_dim is None or total_sum is None or total_sq_sum is None:
        LOGGER.warning("No gradients collected, falling back to %s", fallback_mode)
        return compute_subspace(model, dataloader, rank=max_categories or 1, mode=fallback_mode, device=device)

    global_mean = total_sum / float(total_count)
    global_var = total_sq_sum / float(total_count) - global_mean * global_mean
    global_var = torch.clamp(global_var, min=1e-6)
    global_std = torch.sqrt(global_var)

    category_contrasts: Dict[str, Tuple[torch.Tensor, torch.Tensor, int]] = {}
    for category, grad_sum in category_sums.items():
        count = category_counts.get(category, 0)
        if count < min_samples_per_category:
            continue
        mean_grad = grad_sum / float(count)
        rest_count = total_count - count
        if rest_count <= 0:
            continue
        rest_mean = (total_sum - grad_sum) / float(rest_count)
        delta = mean_grad - rest_mean
        whitened_delta = delta / global_std
        category_contrasts[category] = (delta, whitened_delta, count)

    if not category_contrasts:
        LOGGER.warning("No category passed the minimum sample threshold, fallback to %s", fallback_mode)
<<<<<<< HEAD
        return compute_subspace(model, dataloader, rank=max_categories or 1, mode=fallback_mode, device=device)
=======
        return compute_subspace(model, dataloader, rank=max_rank, mode=fallback_mode, device=device)
>>>>>>> dd4ecf7d

    # choose categories prioritising user-provided order, falling back to energy ranking
    energy_map = {cat: category_contrasts[cat][1].norm().item() for cat in category_contrasts}
    ordered = [cat for cat in category_order if cat in category_contrasts]
    remaining = [cat for cat in category_contrasts.keys() if cat not in ordered]
    ordered.extend(sorted(remaining, key=lambda c: energy_map[c], reverse=True))
<<<<<<< HEAD
    if max_categories > 0 and len(ordered) > max_categories:
        # keep the most energetic categories when truncating beyond the requested budget
        ordered = sorted(ordered, key=lambda c: energy_map[c], reverse=True)[:max_categories]
=======
    if len(ordered) > max_rank:
        # keep the most energetic categories when truncating beyond the requested rank
        ordered = sorted(ordered, key=lambda c: energy_map[c], reverse=True)[:max_rank]
>>>>>>> dd4ecf7d

    whitened_matrix: List[torch.Tensor] = []
    deltas: List[torch.Tensor] = []
    meta_categories: List[Dict] = []

    for category in ordered:
        delta, whitened_delta, count = category_contrasts[category]
        whitened_matrix.append(whitened_delta)
        deltas.append(delta)
        meta_categories.append(
            {
                "category": category,
                "count": int(count),
                "share": float(count / total_count),
                "energy": float(whitened_delta.norm().item()),
            }
        )

    if not whitened_matrix:
        LOGGER.warning("Selected categories list is empty after filtering, fallback to %s", fallback_mode)
<<<<<<< HEAD
        return compute_subspace(model, dataloader, rank=max_categories or 1, mode=fallback_mode, device=device)

    whitened_stack = torch.stack(whitened_matrix, dim=1)
    gram = whitened_stack.t() @ whitened_stack
    stabiliser = 1e-4 * torch.eye(gram.size(0), device=gram.device)
    gram = gram + stabiliser

    # Solve W^T x = e_i to obtain vectors that respond only to their own category.
    identity = torch.eye(gram.size(0), device=gram.device)
    dual_projection = torch.linalg.solve(gram, identity)
    clean_alignment = whitened_stack @ dual_projection

    clean_gram = clean_alignment.t() @ clean_alignment
    clean_gram = (clean_gram + clean_gram.t()) * 0.5
    evals, evecs = torch.linalg.eigh(clean_gram)
    evals = torch.clamp(evals, min=1e-9)
    inv_sqrt = evecs @ torch.diag(evals.rsqrt()) @ evecs.t()
    orthonormal_whitened = clean_alignment @ inv_sqrt
=======
        return compute_subspace(model, dataloader, rank=max_rank, mode=fallback_mode, device=device)

    whitened_stack = torch.stack(whitened_matrix, dim=1)
    gram = whitened_stack.t() @ whitened_stack
    eps = 1e-6 * torch.eye(gram.size(0), device=gram.device)
    gram = gram + eps
    evals, evecs = torch.linalg.eigh(gram)
    evals = torch.clamp(evals, min=1e-8)
    inv_sqrt = evecs @ torch.diag(evals.rsqrt()) @ evecs.t()
    orthonormal_whitened = whitened_stack @ inv_sqrt
>>>>>>> dd4ecf7d

    orthogonal_vectors: List[torch.Tensor] = []
    kept_meta: List[Dict] = []
    for idx in range(orthonormal_whitened.size(1)):
<<<<<<< HEAD
        whitened_vector = orthonormal_whitened[:, idx]
        raw_direction = whitened_vector * global_std
=======
        raw_direction = orthonormal_whitened[:, idx] * global_std
>>>>>>> dd4ecf7d
        norm = raw_direction.norm()
        if norm < 1e-6:
            continue
        raw_direction = raw_direction / norm
        alignment = torch.dot(raw_direction, deltas[idx])
        if alignment < 0:
            raw_direction = -raw_direction
            alignment = -alignment
<<<<<<< HEAD
            whitened_vector = -whitened_vector
            orthonormal_whitened[:, idx] = whitened_vector

        responses = torch.mv(whitened_stack.t(), whitened_vector)
        responses_list = responses.tolist()
        response_self = float(responses_list[idx])
        response_off = [abs(float(r)) for j, r in enumerate(responses_list) if j != idx]
        max_cross = max(response_off) if response_off else 0.0
        mean_cross = float(sum(response_off) / len(response_off)) if response_off else 0.0

        meta_entry = dict(meta_categories[idx])
        meta_entry["sensitivity"] = float(alignment.item())
        meta_entry["response_self"] = response_self
        meta_entry["max_cross_response"] = max_cross
        meta_entry["mean_cross_response"] = mean_cross
        meta_entry["dual_weight_norm"] = float(dual_projection[:, idx].norm().item())
=======
            orthonormal_whitened[:, idx] = -orthonormal_whitened[:, idx]
        meta_entry = dict(meta_categories[idx])
        meta_entry["sensitivity"] = float(alignment.item())
>>>>>>> dd4ecf7d
        kept_meta.append(meta_entry)
        orthogonal_vectors.append(raw_direction)

    if not orthogonal_vectors:
        LOGGER.warning("All semantic directions were filtered out after orthonormalisation, fallback to %s", fallback_mode)
<<<<<<< HEAD
        return compute_subspace(model, dataloader, rank=max_categories or 1, mode=fallback_mode, device=device)

    basis = torch.stack(orthogonal_vectors, dim=1)
    meta_categories = kept_meta
    category_rank = basis.size(1)

    meta = {
        "method": "category_dual_projection",
=======
        return compute_subspace(model, dataloader, rank=max_rank, mode=fallback_mode, device=device)

    basis = torch.stack(orthogonal_vectors, dim=1)
    meta_categories = kept_meta
    meta = {
        "method": "category_polar_alignment",
>>>>>>> dd4ecf7d
        "feature_dim": feature_dim,
        "total_samples": total_count,
        "requested_categories": max_categories,
        "categories": meta_categories,
    }
    return SubspaceResult(basis=basis.detach().cpu(), mode="gradcov", meta=meta)


def main() -> None:
    args = parse_args()
    device = torch.device(args.device) if args.device else torch.device("cuda" if torch.cuda.is_available() else "cpu")
    set_seed(args.seed)

    out_dir = args.out_dir
    out_dir.mkdir(parents=True, exist_ok=True)

    item_vocab = ItemVocab.from_metadata(args.data_dir)
    splits = load_all_splits(args.data_dir)

    if args.model_type == "causal":
        model = CausalLMStreamModel(
            args.pretrained_name_or_path,
            item_vocab,
            device,
            tokenizer_name_or_path=None,
        )
        tokenizer = model.tokenizer
    else:
        model = BertStreamModel(item_vocab, device)
        tokenizer = None

    _, train_loader = build_dataloader(
        splits["original"],
        model_type=args.model_type,
        batch_size=args.batch_size,
        shuffle=True,
        item_vocab=item_vocab,
        tokenizer=tokenizer,
    )
    _, eval_loader = build_dataloader(
        splits["original"],
        model_type=args.model_type,
        batch_size=args.batch_size,
        shuffle=False,
        item_vocab=item_vocab,
        tokenizer=tokenizer,
    )

    optimizer = AdamW(model.parameters(), lr=args.lr)
    for epoch in range(args.epochs):
        loss = train_epoch(model, train_loader, optimizer, device, args.model_type)
        LOGGER.info("Epoch %d loss %.4f", epoch + 1, loss)

    category_map, category_order = load_item_categories(args.data_dir, item_vocab)
    category_budget = args.num_category_directions
    if args.subspace_mode == "pca":
        pca_rank = category_budget if category_budget > 0 else 32
        subspace = compute_subspace(model, eval_loader, rank=pca_rank, mode="pca", device=device)
    else:
        subspace = compute_category_semantic_subspace(
            model=model,
            dataloader=eval_loader,
            category_map=category_map,
            category_order=category_order,
            max_categories=category_budget,
            device=device,
            model_type=args.model_type,
            fallback_mode="gradcov",
        )

    effective_rank = subspace.basis.size(1)
    config = StreamConfig(rank_r=effective_rank, router_k=args.router_k)
    config.to_json(out_dir / "config.json")

    subspace.save(out_dir)

    U = subspace.basis.to(device)

    item_head = ItemHead(rank=effective_rank, num_items=item_vocab.num_items, device=device)
    if args.model_type == "causal":
        embeddings = model.lm_head_weight[model.item_token_ids].detach().t().to(device)
    else:
        embeddings = model.decoder_weight.detach().t().to(device)
    item_head.initialise(ItemHeadInit(U=U.cpu(), item_embeddings=embeddings.cpu(), lambda_l2=config.lambda_l2))
    torch.save({"W": item_head.state_dict(), "rank": effective_rank, "num_items": item_vocab.num_items}, out_dir / "item_head.pt")

    router = build_router(model, eval_loader, args.router_k, device)
    with (out_dir / "router.pkl").open("wb") as f:
        pickle.dump(router, f)

    model_dir = out_dir / "model"
    model_dir.mkdir(exist_ok=True)
    model.model.save_pretrained(model_dir)
    if args.model_type == "causal":
        tokenizer_dir = out_dir / "tokenizer"
        tokenizer.save_pretrained(tokenizer_dir)

    LOGGER.info("Training complete. Artifacts saved to %s", out_dir)


if __name__ == "__main__":
    main()<|MERGE_RESOLUTION|>--- conflicted
+++ resolved
@@ -181,11 +181,10 @@
 
     for batch in tqdm(dataloader, desc="collect-directions", leave=False):
         batch_device = move_batch_to_device(batch, device)
-        grads = model.stream_positive_gradients(batch_device)
-        targets = extract_targets_from_batch(batch_device, model_type)
-        grads = grads.detach()
-        if grads.device != device:
-            grads = grads.to(device)
+        grads = model.stream_positive_gradients(batch_device)  # [B, D]
+        targets = extract_targets_from_batch(batch_device, model_type)  # [B]
+        grads = grads.detach().to(device)
+
         if feature_dim is None:
             feature_dim = grads.size(-1)
             total_sum = torch.zeros(feature_dim, device=device)
@@ -198,15 +197,15 @@
             total_count += 1
             if target < 0 or target not in category_map:
                 continue
-            categories = category_map[target]
-            if not categories:
+            cats = category_map[target]
+            if not cats:
                 continue
-            for category in categories:
-                if category not in category_sums:
-                    category_sums[category] = torch.zeros_like(grad)
-                    category_counts[category] = 0
-                category_sums[category] += grad
-                category_counts[category] += 1
+            for c in cats:
+                if c not in category_sums:
+                    category_sums[c] = torch.zeros_like(grad)
+                    category_counts[c] = 0
+                category_sums[c] += grad
+                category_counts[c] += 1
 
     if total_count == 0 or feature_dim is None or total_sum is None or total_sq_sum is None:
         LOGGER.warning("No gradients collected, falling back to %s", fallback_mode)
@@ -218,73 +217,59 @@
     global_std = torch.sqrt(global_var)
 
     category_contrasts: Dict[str, Tuple[torch.Tensor, torch.Tensor, int]] = {}
-    for category, grad_sum in category_sums.items():
-        count = category_counts.get(category, 0)
-        if count < min_samples_per_category:
+    for c, grad_sum in category_sums.items():
+        cnt = category_counts.get(c, 0)
+        if cnt < min_samples_per_category:
             continue
-        mean_grad = grad_sum / float(count)
-        rest_count = total_count - count
-        if rest_count <= 0:
+        mean_grad = grad_sum / float(cnt)
+        rest_cnt = total_count - cnt
+        if rest_cnt <= 0:
             continue
-        rest_mean = (total_sum - grad_sum) / float(rest_count)
+        rest_mean = (total_sum - grad_sum) / float(rest_cnt)
         delta = mean_grad - rest_mean
         whitened_delta = delta / global_std
-        category_contrasts[category] = (delta, whitened_delta, count)
+        category_contrasts[c] = (delta, whitened_delta, cnt)
 
     if not category_contrasts:
         LOGGER.warning("No category passed the minimum sample threshold, fallback to %s", fallback_mode)
-<<<<<<< HEAD
         return compute_subspace(model, dataloader, rank=max_categories or 1, mode=fallback_mode, device=device)
-=======
-        return compute_subspace(model, dataloader, rank=max_rank, mode=fallback_mode, device=device)
->>>>>>> dd4ecf7d
-
-    # choose categories prioritising user-provided order, falling back to energy ranking
-    energy_map = {cat: category_contrasts[cat][1].norm().item() for cat in category_contrasts}
-    ordered = [cat for cat in category_order if cat in category_contrasts]
-    remaining = [cat for cat in category_contrasts.keys() if cat not in ordered]
-    ordered.extend(sorted(remaining, key=lambda c: energy_map[c], reverse=True))
-<<<<<<< HEAD
+
+    energy_map = {c: category_contrasts[c][1].norm().item() for c in category_contrasts}
+    ordered = [c for c in category_order if c in category_contrasts]
+    remaining = [c for c in category_contrasts.keys() if c not in ordered]
+    ordered.extend(sorted(remaining, key=lambda x: energy_map[x], reverse=True))
     if max_categories > 0 and len(ordered) > max_categories:
-        # keep the most energetic categories when truncating beyond the requested budget
-        ordered = sorted(ordered, key=lambda c: energy_map[c], reverse=True)[:max_categories]
-=======
-    if len(ordered) > max_rank:
-        # keep the most energetic categories when truncating beyond the requested rank
-        ordered = sorted(ordered, key=lambda c: energy_map[c], reverse=True)[:max_rank]
->>>>>>> dd4ecf7d
+        ordered = sorted(ordered, key=lambda x: energy_map[x], reverse=True)[:max_categories]
 
     whitened_matrix: List[torch.Tensor] = []
     deltas: List[torch.Tensor] = []
     meta_categories: List[Dict] = []
 
-    for category in ordered:
-        delta, whitened_delta, count = category_contrasts[category]
-        whitened_matrix.append(whitened_delta)
+    for c in ordered:
+        delta, wdelta, cnt = category_contrasts[c]
+        whitened_matrix.append(wdelta)
         deltas.append(delta)
         meta_categories.append(
             {
-                "category": category,
-                "count": int(count),
-                "share": float(count / total_count),
-                "energy": float(whitened_delta.norm().item()),
+                "category": c,
+                "count": int(cnt),
+                "share": float(cnt / total_count),
+                "energy": float(wdelta.norm().item()),
             }
         )
 
     if not whitened_matrix:
         LOGGER.warning("Selected categories list is empty after filtering, fallback to %s", fallback_mode)
-<<<<<<< HEAD
         return compute_subspace(model, dataloader, rank=max_categories or 1, mode=fallback_mode, device=device)
 
-    whitened_stack = torch.stack(whitened_matrix, dim=1)
-    gram = whitened_stack.t() @ whitened_stack
+    whitened_stack = torch.stack(whitened_matrix, dim=1)  # [D, C]
+    gram = whitened_stack.t() @ whitened_stack            # [C, C]
     stabiliser = 1e-4 * torch.eye(gram.size(0), device=gram.device)
     gram = gram + stabiliser
 
-    # Solve W^T x = e_i to obtain vectors that respond only to their own category.
     identity = torch.eye(gram.size(0), device=gram.device)
-    dual_projection = torch.linalg.solve(gram, identity)
-    clean_alignment = whitened_stack @ dual_projection
+    dual_projection = torch.linalg.solve(gram, identity)  # [C, C]
+    clean_alignment = whitened_stack @ dual_projection     # [D, C]
 
     clean_gram = clean_alignment.t() @ clean_alignment
     clean_gram = (clean_gram + clean_gram.t()) * 0.5
@@ -292,28 +277,12 @@
     evals = torch.clamp(evals, min=1e-9)
     inv_sqrt = evecs @ torch.diag(evals.rsqrt()) @ evecs.t()
     orthonormal_whitened = clean_alignment @ inv_sqrt
-=======
-        return compute_subspace(model, dataloader, rank=max_rank, mode=fallback_mode, device=device)
-
-    whitened_stack = torch.stack(whitened_matrix, dim=1)
-    gram = whitened_stack.t() @ whitened_stack
-    eps = 1e-6 * torch.eye(gram.size(0), device=gram.device)
-    gram = gram + eps
-    evals, evecs = torch.linalg.eigh(gram)
-    evals = torch.clamp(evals, min=1e-8)
-    inv_sqrt = evecs @ torch.diag(evals.rsqrt()) @ evecs.t()
-    orthonormal_whitened = whitened_stack @ inv_sqrt
->>>>>>> dd4ecf7d
 
     orthogonal_vectors: List[torch.Tensor] = []
     kept_meta: List[Dict] = []
     for idx in range(orthonormal_whitened.size(1)):
-<<<<<<< HEAD
-        whitened_vector = orthonormal_whitened[:, idx]
-        raw_direction = whitened_vector * global_std
-=======
-        raw_direction = orthonormal_whitened[:, idx] * global_std
->>>>>>> dd4ecf7d
+        whitened_vec = orthonormal_whitened[:, idx]
+        raw_direction = whitened_vec * global_std  
         norm = raw_direction.norm()
         if norm < 1e-6:
             continue
@@ -322,11 +291,10 @@
         if alignment < 0:
             raw_direction = -raw_direction
             alignment = -alignment
-<<<<<<< HEAD
-            whitened_vector = -whitened_vector
-            orthonormal_whitened[:, idx] = whitened_vector
-
-        responses = torch.mv(whitened_stack.t(), whitened_vector)
+            whitened_vec = -whitened_vec
+            orthonormal_whitened[:, idx] = whitened_vec
+
+        responses = torch.mv(whitened_stack.t(), whitened_vec)  # [C]
         responses_list = responses.tolist()
         response_self = float(responses_list[idx])
         response_off = [abs(float(r)) for j, r in enumerate(responses_list) if j != idx]
@@ -339,37 +307,24 @@
         meta_entry["max_cross_response"] = max_cross
         meta_entry["mean_cross_response"] = mean_cross
         meta_entry["dual_weight_norm"] = float(dual_projection[:, idx].norm().item())
-=======
-            orthonormal_whitened[:, idx] = -orthonormal_whitened[:, idx]
-        meta_entry = dict(meta_categories[idx])
-        meta_entry["sensitivity"] = float(alignment.item())
->>>>>>> dd4ecf7d
+
         kept_meta.append(meta_entry)
         orthogonal_vectors.append(raw_direction)
 
     if not orthogonal_vectors:
         LOGGER.warning("All semantic directions were filtered out after orthonormalisation, fallback to %s", fallback_mode)
-<<<<<<< HEAD
         return compute_subspace(model, dataloader, rank=max_categories or 1, mode=fallback_mode, device=device)
 
-    basis = torch.stack(orthogonal_vectors, dim=1)
-    meta_categories = kept_meta
+    basis = torch.stack(orthogonal_vectors, dim=1)  # [D, R]
     category_rank = basis.size(1)
 
     meta = {
         "method": "category_dual_projection",
-=======
-        return compute_subspace(model, dataloader, rank=max_rank, mode=fallback_mode, device=device)
-
-    basis = torch.stack(orthogonal_vectors, dim=1)
-    meta_categories = kept_meta
-    meta = {
-        "method": "category_polar_alignment",
->>>>>>> dd4ecf7d
         "feature_dim": feature_dim,
         "total_samples": total_count,
         "requested_categories": max_categories,
-        "categories": meta_categories,
+        "effective_rank": int(category_rank),
+        "categories": kept_meta,
     }
     return SubspaceResult(basis=basis.detach().cpu(), mode="gradcov", meta=meta)
 
