--- conflicted
+++ resolved
@@ -497,86 +497,16 @@
             tokenizer_name_or_path=None,
             item_name_map=item_text_map,
         )
-<<<<<<< HEAD
         backbone = model.model
-=======
-        if distributed:
-            LOGGER.info(
-                "Initialising DistributedDataParallel for causal LM on rank %d/%d (local rank %d)",
-                rank,
-                world_size,
-                local_rank,
-            )
-            model.model = torch.nn.parallel.DistributedDataParallel(
-                model.model,
-                device_ids=[device.index] if device.type == "cuda" else None,
-                output_device=device.index if device.type == "cuda" else None,
-                broadcast_buffers=False,
-                find_unused_parameters=True,
-            )
-            backbone = _get_causal_backbone(model)
-            if hasattr(backbone, "lm_head"):
-                model.lm_head_weight = backbone.lm_head.weight  # type: ignore[attr-defined]
-        tokenizer = model.tokenizer
-    else:
-        model = BertStreamModel(item_vocab, device)
-        tokenizer = None
-
-    train_dataset, train_loader = build_dataloader(
-        splits["original"],
-        model_type=args.model_type,
-        batch_size=args.batch_size,
-        shuffle=True,
-        item_vocab=item_vocab,
-        tokenizer=tokenizer,
-        num_workers=args.dataloader_workers,
-        item_text_map=item_text_map if args.model_type == "causal" else None,
-    )
-    _, eval_loader = build_dataloader(
-        splits["original"],
-        model_type=args.model_type,
-        batch_size=args.batch_size,
-        shuffle=False,
-        item_vocab=item_vocab,
-        tokenizer=tokenizer,
-        num_workers=args.dataloader_workers,
-        item_text_map=item_text_map if args.model_type == "causal" else None,
-    )
-
-    train_sampler: DistributedSampler | None = None
-    if args.model_type == "causal" and distributed:
-        train_sampler = DistributedSampler(
-            train_dataset,
-            num_replicas=world_size,
-            rank=rank,
-            shuffle=True,
-        )
-        train_loader = DataLoader(
-            train_dataset,
-            batch_size=args.batch_size,
-            shuffle=False,
-            sampler=train_sampler,
-            num_workers=args.dataloader_workers,
-            collate_fn=train_loader.collate_fn,
-        )
-
-    if args.model_type == "causal":
->>>>>>> 1f59c270
         if args.train_backbone:
             for param in backbone.parameters():
                 param.requires_grad_(True)
-<<<<<<< HEAD
             trainable_params = list(backbone.parameters())
             if is_main_process:
                 LOGGER.info(
                     "Training full causal LM backbone (%d parameter tensors)",
                     len(trainable_params),
                 )
-=======
-            trainable_params = list(model.parameters())
-            if is_main_process:
-                LOGGER.info("Training full causal LM backbone (%d parameter tensors)", len(trainable_params))
->>>>>>> 1f59c270
         else:
             for param in backbone.parameters():
                 param.requires_grad_(False)
@@ -615,8 +545,6 @@
                     len(trainable_params),
                     ", ".join(sorted(set(trained_components))),
                 )
-<<<<<<< HEAD
-
         if distributed:
             LOGGER.info(
                 "Initialising DistributedDataParallel for causal LM on rank %d/%d (local rank %d)",
@@ -680,8 +608,6 @@
     if args.model_type == "causal":
         if trainable_params is None:
             raise RuntimeError("Expected trainable parameters to be initialised for causal training")
-=======
->>>>>>> 1f59c270
         optimizer = AdamW(trainable_params, lr=args.lr)
     else:
         optimizer = AdamW(model.parameters(), lr=args.lr)
